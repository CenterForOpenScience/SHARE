--- conflicted
+++ resolved
@@ -93,11 +93,8 @@
             'org.ncar = share.harvesters.org_ncar:NCARHarvester',
             'org.neurovault = share.harvesters.org_neurovault:NeuroVaultHarvester',
             'org.plos = share.harvesters.org_plos:PLOSHarvester',
-<<<<<<< HEAD
             'org.socialscienceregistry = share.harvesters.org_socialscienceregistry:SCHarvester',
-=======
             'org.swbiodiversity = share.harvesters.org_swbiodiversity:SWHarvester',
->>>>>>> 42eeabfb
         ]
     }
 )