from share.normalize.normalizer import Normalizer

from share.normalize.parsers import Parser
from share.normalize import Delegate, RunPython, Map, ctx, Try, ParseDate, Subjects


class Person(Parser):
    given_name = ctx.embeds.users.data.attributes.given_name
    family_name = ctx.embeds.users.data.attributes.family_name
    additional_name = ctx.embeds.users.data.attributes.middle_names
    suffix = ctx.embeds.users.data.attributes.suffix
    url = ctx.embeds.users.data.links.html

    class Extra:
        nodes = ctx.embeds.users.data.relationships.nodes.links.related.href
        locale = ctx.embeds.users.data.attributes.locale
        date_registered = ctx.embeds.users.data.attributes.date_registered
        active = ctx.embeds.users.data.attributes.active
        timezone = ctx.embeds.users.data.attributes.timezone
        profile_image = ctx.embeds.users.data.links.profile_image


class Contributor(Parser):
    person = Delegate(Person, ctx)
    order_cited = ctx('index')
    cited_name = ctx.embeds.users.data.attributes.full_name


class Tag(Parser):
    name = ctx


class ThroughTags(Parser):
    tag = Delegate(Tag, ctx)


class Institution(Parser):
    name = ctx.attributes.name
    url = ctx.links.self

    class Extra:
        nodes = ctx.relationships.nodes.links.related.href
        users = ctx.relationships.users.links.related.href
        registrations = ctx.relationships.registrations.links.related.href
        description = ctx.attributes.description


class Publisher(Parser):
    name = ctx


class Association(Parser):
    pass


class Subject(Parser):
    name = ctx


class Link(Parser):
    url = ctx
    type = RunPython('get_link_type', ctx)

    def get_link_type(self, link):
        if 'dx.doi.org' in link:
            return 'doi'
        else:
            return 'provider'


class ThroughLinks(Parser):
    link = Delegate(Link, ctx)


class ThroughSubjects(Parser):
    subject = Delegate(Subject, ctx)


class Preprint(Parser):
    title = ctx.attributes.title
    description = Try(ctx.attributes.abstract)
    contributors = Map(Delegate(Contributor), ctx['contributors'])
<<<<<<< HEAD
    date_created = ParseDate(ctx.attributes.date_created)
    subjects = Map(Delegate(ThroughSubjects), Subjects(ctx.attributes.subjects, 'text'))
=======
    date_updated = ParseDate(ctx.attributes.date_modified)
    date_published = ParseDate(ctx.attributes.date_created)
    subjects = Map(Delegate(ThroughSubjects), ctx.attributes.subjects)
>>>>>>> 13f503f1
    links = Map(
        Delegate(ThroughLinks),
        ctx.links.self,
        ctx.links.html,
        Try(ctx.links.doi)
    )
    tags = Map(Delegate(ThroughTags), Try(ctx.attributes.tags))
    rights = Try(ctx.attributes.node_license)

    class Extra:
        files = ctx.relationships.files.links.related.href
        type_soc = ctx.type
        id_soc = ctx.id
        doi_plain = ctx.attributes.doi


class PreprintNormalizer(Normalizer):

    def do_normalize(self, data):
        unwrapped = self.unwrap_data(data)

        return Preprint(unwrapped).parse()<|MERGE_RESOLUTION|>--- conflicted
+++ resolved
@@ -80,14 +80,9 @@
     title = ctx.attributes.title
     description = Try(ctx.attributes.abstract)
     contributors = Map(Delegate(Contributor), ctx['contributors'])
-<<<<<<< HEAD
-    date_created = ParseDate(ctx.attributes.date_created)
-    subjects = Map(Delegate(ThroughSubjects), Subjects(ctx.attributes.subjects, 'text'))
-=======
     date_updated = ParseDate(ctx.attributes.date_modified)
     date_published = ParseDate(ctx.attributes.date_created)
-    subjects = Map(Delegate(ThroughSubjects), ctx.attributes.subjects)
->>>>>>> 13f503f1
+    subjects = Map(Delegate(ThroughSubjects), Subjects(ctx.attributes.subjects, 'text'))
     links = Map(
         Delegate(ThroughLinks),
         ctx.links.self,
