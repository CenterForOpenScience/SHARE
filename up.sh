#!/bin/bash
set -e

while [[ $# -gt 0 ]]
do
key="$1"

case $key in
    -b|--backup)
    BACKUP="sup"
    ;;
    *)
    # unknown option
    ;;
esac
shift # past argument or value
done

#rm -fv ./{*/*/*/,*/*/,}*/migrations/00*.py
#rm -fv ./bots/*/migrations/00*.py

if [ -n "$BACKUP" ]; then
    python manage.py dumpdata share.RawData --natural-foreign --natural-primary --format json | gzip > share_rawdata.json.gz
fi

python manage.py celery purge -f
python manage.py reset_db --noinput
python manage.py makemigrations
#git checkout api/migrations
#git checkout share/migrations
#git checkout osf_oauth2_adapter/migrations
#python manage.py maketriggermigrations
#python manage.py makeprovidermigrations
python manage.py migrate
python manage.py loaddata ./share/models/initial_data.yaml
<<<<<<< HEAD
python manage.py loaddata subjects
=======
python manage.py addsubjects ./share/fixtures/subjects.json
>>>>>>> 6f040d21
python manage.py addsynonyms --all

if [ -n "$BACKUP" ]; then
    python manage.py loaddata share_rawdata.json.gz
fi<|MERGE_RESOLUTION|>--- conflicted
+++ resolved
@@ -33,11 +33,7 @@
 #python manage.py makeprovidermigrations
 python manage.py migrate
 python manage.py loaddata ./share/models/initial_data.yaml
-<<<<<<< HEAD
-python manage.py loaddata subjects
-=======
 python manage.py addsubjects ./share/fixtures/subjects.json
->>>>>>> 6f040d21
 python manage.py addsynonyms --all
 
 if [ -n "$BACKUP" ]; then
