import jsonschema

from django.db import transaction
from django.utils import timezone

from rest_framework import views, status
from rest_framework.exceptions import ParseError
from rest_framework.parsers import JSONParser
from rest_framework.renderers import JSONRenderer
from rest_framework.response import Response

from share import models
from share.harvest.base import FetchResult
<<<<<<< HEAD
from share.util import IDObfuscator

logger = logging.getLogger(__name__)
__all__ = ('NormalizedDataViewSet', 'RawDatumViewSet', 'ShareUserViewSet', 'SourceViewSet', 'V1DataView')


class ShareUserViewSet(viewsets.ReadOnlyModelViewSet):
    """
    Returns details about the currently logged in user
    """
    serializer_class = ShareUserSerializer

    def get_queryset(self):
        return ShareUser.objects.filter(pk=self.request.user.pk)


class SourceViewSet(viewsets.ReadOnlyModelViewSet):
    filter_backends = (filters.OrderingFilter, )
    ordering = ('id', )
    ordering_fields = ('long_title', )
    serializer_class = SourceSerializer
    permission_classes = [DjangoModelPermissionsOrAnonReadOnly, ]

    queryset = Source.objects.none()  # Required for DjangoModelPermissions

    VALID_IMAGE_TYPES = ('image/png', 'image/jpeg')

    def get_queryset(self):
        return Source.objects.exclude(icon='').exclude(is_deleted=True)

    def create(self, request, *args, **kwargs):
        try:
            long_title = request.data['long_title']
            icon = request.data['icon']
        except KeyError as e:
            raise ValidationError('{} is a required attribute.'.format(e))

        try:
            r = requests.get(icon, timeout=5)
            header_type = r.headers['content-type'].split(';')[0].lower()
            if header_type not in self.VALID_IMAGE_TYPES:
                raise ValidationError('Invalid image type.')

            icon_file = ContentFile(r.content)
        except Exception as e:
            logger.warning('Exception occured while downloading icon %s', e)
            raise ValidationError('Could not download/process image.')

        label = long_title.replace(' ', '_').lower()

        user_serializer = ShareUserSerializer(
            data={'username': label, 'is_trusted': True},
            context={'request': request}
        )

        user_serializer.is_valid(raise_exception=True)

        with transaction.atomic():
            user_instance = user_serializer.save()
            source_instance = Source(
                user_id=user_instance.id,
                long_title=long_title,
                home_page=request.data.get('home_page', None),
                name=label,
            )
            source_instance.icon.save(label, content=icon_file)
            source_config_instance = SourceConfig.objects.create(source_id=source_instance.id, label=label)

        return Response(
            {
                'id': IDObfuscator.encode(source_instance),
                'type': 'Source',
                'attributes': {
                    'long_title': source_instance.long_title,
                    'name': source_instance.name,
                    'home_page': source_instance.home_page
                },
                'relationships': {
                    'share_user': {
                        'data': {
                            'id': IDObfuscator.encode(user_instance),
                            'type': 'ShareUser',
                            'attributes': {
                                'username': user_instance.username,
                                'authorization_token': user_instance.accesstoken_set.first().token
                            }
                        }
                    },
                    'source_config': {
                        'data': {
                            'id': IDObfuscator.encode(source_config_instance),
                            'type': 'SourceConfig',
                            'attributes': {
                                'label': source_config_instance.label
                            }
                        }
                    }
                }
            },
            status=status.HTTP_201_CREATED
        )


class NormalizedDataViewSet(viewsets.ModelViewSet):
    """View showing all normalized data in the SHARE Dataset.

    ## Submitting changes to the SHARE dataset
    Changes, whether they are additions or modifications, are submitted as a subset of [JSON-LD graphs](https://www.w3.org/TR/json-ld/#named-graphs).
    Each [node](https://www.w3.org/TR/json-ld/#dfn-node) of the graph MUST contain both an `@id` and `@type` key.

        Method:        POST
        Body (JSON):   {
                        'data': {
                            'type': 'NormalizedData'
                            'attributes': {
                                'data': {
                                    '@graph': [{
                                        '@type': <type of document, exp: person>,
                                        '@id': <_:random>,
                                        <attribute_name>: <value>,
                                        <relationship_name>: {
                                            '@type': <type>,
                                            '@id': <id>
                                        }
                                    }]
                                }
                            }
                        }
                       }
        Success:       200 OK
    """
    ordering = ('-id', )
    pagination_class = CursorPagination
    permission_classes = [ReadOnlyOrTokenHasScopeOrIsAuthenticated, ]
    required_scopes = ['upload_normalized_manuscript', ]
    resource_name = 'NormalizedData'

    def get_serializer_class(self):
        if not self.request.user.is_authenticated:
            return BasicNormalizedDataSerializer
        elif self.request.user.is_robot:
            return FullNormalizedDataSerializer
        return BasicNormalizedDataSerializer

    def get_queryset(self):
        return NormalizedData.objects.all()

    def create(self, request, *args, **kwargs):
        serializer = self.get_serializer_class()(data=request.data, context={'request': request})
        if serializer.is_valid(raise_exception=True):
            nm_instance = serializer.save()
            # TODO create an IngestJob, respond with a link to a job detail endpoint
            async_result = disambiguate.delay(nm_instance.id)
            # TODO Fix Me
            return Response({
                'id': nm_instance.id,
                'type': 'NormalizedData',
                'attributes': {'task': async_result.id}
            }, status=status.HTTP_202_ACCEPTED)


class RawDatumViewSet(viewsets.ReadOnlyModelViewSet):
    """
    Raw data, exactly as harvested from the data source.
=======
from share.harvest.serialization import DictSerializer
from share.tasks import disambiguate
>>>>>>> cafc8a72

from api import v1_schemas
from api.authentication import APIV1TokenBackPortAuthentication
from api.permissions import ReadOnlyOrTokenHasScopeOrIsAuthenticated
from api.normalizeddata.serializers import BasicNormalizedDataSerializer


__all__ = ('V1DataView', )


class V1DataView(views.APIView):
    """View allowing sources to post SHARE v1 formatted metadata directly to the SHARE Dataset.

    ## Submit Data in SHARE v1 Format
    Please note that this endpoint is to ease the transition from SHARE v1 to SHARE v2 and sources
    are encouraged to transition to submitting metadata in the SHARE v2 format.

    Submitting data through the normalizeddata endpoint is strongly preferred as support for
    the v1 format will not be continued.

    v1 Format

        For the full format please see https://github.com/erinspace/shareregistration/blob/master/push_endpoint/schemas.py

        Required Fields: [
            "title",
            "contributors",
            "uris",
            "providerUpdatedDateTime"
        ],

    Create

        Method:        POST
        Body (JSON): {
                        {
                            "jsonData": {
                                "publisher":{
                                    "name": <publisher name>,
                                    "uri": <publisher uri>
                                },
                                "description": <description>,
                                "contributors":[
                                    {
                                        "name":<contributor name>,
                                        "email": <email>,
                                        "sameAs": <uri>
                                    },
                                    {
                                        "name":<contributor name>
                                    }
                                ],
                                "title": <title>,
                                "tags":[
                                    <tag>,
                                    <tag>
                                ],
                                "languages":[
                                    <language>
                                ],
                                "providerUpdatedDateTime": <time submitted>,
                                "uris": {
                                    "canonicalUri": <uri>,
                                    "providerUris":[
                                        <uri>
                                    ]
                                }
                            }
                        }
                    }
        Success:       200 OK
    """
    authentication_classes = (APIV1TokenBackPortAuthentication, )
    permission_classes = (ReadOnlyOrTokenHasScopeOrIsAuthenticated, )
    serializer_class = BasicNormalizedDataSerializer
    renderer_classes = (JSONRenderer, )
    parser_classes = (JSONParser,)

    def post(self, request, *args, **kwargs):

        try:
            jsonschema.validate(request.data, v1_schemas.v1_push_schema)
        except (jsonschema.exceptions.ValidationError) as error:
            raise ParseError(detail=error.message)

        try:
            prelim_data = request.data['jsonData']
        except ParseError as error:
            return Response(
                'Invalid JSON - {0}'.format(error.message),
                status=status.HTTP_400_BAD_REQUEST
            )

        # store raw data, assuming you can only submit one at a time
        with transaction.atomic():
            try:
                doc_id = prelim_data['uris']['canonicalUri']
            except KeyError:
                return Response({'errors': 'Canonical URI not found in uris.', 'data': prelim_data}, status=status.HTTP_400_BAD_REQUEST)

            config = self._get_source_config(request.user)
            raw = models.RawDatum.objects.store_data(config, FetchResult(doc_id, DictSerializer(pretty=False).serialize(prelim_data), timezone.now()))

        # TODO create an IngestJob, respond with a link to a job detail endpoint
        transformed_graph = config.get_transformer().transform(raw.datum)
        data = {'data': {'@graph': transformed_graph.to_jsonld(in_edges=False)}}
        serializer = BasicNormalizedDataSerializer(data=data, context={'request': request})

        if serializer.is_valid():
            nm_instance = serializer.save()
            async_result = disambiguate.delay(nm_instance.id)
            return Response({'task_id': async_result.id}, status=status.HTTP_202_ACCEPTED)
        return Response({'errors': serializer.errors, 'data': prelim_data}, status=status.HTTP_400_BAD_REQUEST)

    def _get_source_config(self, user):
        config_label = '{}.v1_push'.format(user.username)
        try:
            return models.SourceConfig.objects.get(label=config_label)
        except models.SourceConfig.DoesNotExist:
            source, _ = models.Source.objects.get_or_create(
                user=user,
                defaults={
                    'name': user.username,
                    'long_title': user.username,
                }
            )
            config = models.SourceConfig(
                label=config_label,
                source=source,
                transformer=models.Transformer.objects.get(key='v1_push'),
            )
            config.save()
            return config<|MERGE_RESOLUTION|>--- conflicted
+++ resolved
@@ -11,175 +11,8 @@
 
 from share import models
 from share.harvest.base import FetchResult
-<<<<<<< HEAD
-from share.util import IDObfuscator
-
-logger = logging.getLogger(__name__)
-__all__ = ('NormalizedDataViewSet', 'RawDatumViewSet', 'ShareUserViewSet', 'SourceViewSet', 'V1DataView')
-
-
-class ShareUserViewSet(viewsets.ReadOnlyModelViewSet):
-    """
-    Returns details about the currently logged in user
-    """
-    serializer_class = ShareUserSerializer
-
-    def get_queryset(self):
-        return ShareUser.objects.filter(pk=self.request.user.pk)
-
-
-class SourceViewSet(viewsets.ReadOnlyModelViewSet):
-    filter_backends = (filters.OrderingFilter, )
-    ordering = ('id', )
-    ordering_fields = ('long_title', )
-    serializer_class = SourceSerializer
-    permission_classes = [DjangoModelPermissionsOrAnonReadOnly, ]
-
-    queryset = Source.objects.none()  # Required for DjangoModelPermissions
-
-    VALID_IMAGE_TYPES = ('image/png', 'image/jpeg')
-
-    def get_queryset(self):
-        return Source.objects.exclude(icon='').exclude(is_deleted=True)
-
-    def create(self, request, *args, **kwargs):
-        try:
-            long_title = request.data['long_title']
-            icon = request.data['icon']
-        except KeyError as e:
-            raise ValidationError('{} is a required attribute.'.format(e))
-
-        try:
-            r = requests.get(icon, timeout=5)
-            header_type = r.headers['content-type'].split(';')[0].lower()
-            if header_type not in self.VALID_IMAGE_TYPES:
-                raise ValidationError('Invalid image type.')
-
-            icon_file = ContentFile(r.content)
-        except Exception as e:
-            logger.warning('Exception occured while downloading icon %s', e)
-            raise ValidationError('Could not download/process image.')
-
-        label = long_title.replace(' ', '_').lower()
-
-        user_serializer = ShareUserSerializer(
-            data={'username': label, 'is_trusted': True},
-            context={'request': request}
-        )
-
-        user_serializer.is_valid(raise_exception=True)
-
-        with transaction.atomic():
-            user_instance = user_serializer.save()
-            source_instance = Source(
-                user_id=user_instance.id,
-                long_title=long_title,
-                home_page=request.data.get('home_page', None),
-                name=label,
-            )
-            source_instance.icon.save(label, content=icon_file)
-            source_config_instance = SourceConfig.objects.create(source_id=source_instance.id, label=label)
-
-        return Response(
-            {
-                'id': IDObfuscator.encode(source_instance),
-                'type': 'Source',
-                'attributes': {
-                    'long_title': source_instance.long_title,
-                    'name': source_instance.name,
-                    'home_page': source_instance.home_page
-                },
-                'relationships': {
-                    'share_user': {
-                        'data': {
-                            'id': IDObfuscator.encode(user_instance),
-                            'type': 'ShareUser',
-                            'attributes': {
-                                'username': user_instance.username,
-                                'authorization_token': user_instance.accesstoken_set.first().token
-                            }
-                        }
-                    },
-                    'source_config': {
-                        'data': {
-                            'id': IDObfuscator.encode(source_config_instance),
-                            'type': 'SourceConfig',
-                            'attributes': {
-                                'label': source_config_instance.label
-                            }
-                        }
-                    }
-                }
-            },
-            status=status.HTTP_201_CREATED
-        )
-
-
-class NormalizedDataViewSet(viewsets.ModelViewSet):
-    """View showing all normalized data in the SHARE Dataset.
-
-    ## Submitting changes to the SHARE dataset
-    Changes, whether they are additions or modifications, are submitted as a subset of [JSON-LD graphs](https://www.w3.org/TR/json-ld/#named-graphs).
-    Each [node](https://www.w3.org/TR/json-ld/#dfn-node) of the graph MUST contain both an `@id` and `@type` key.
-
-        Method:        POST
-        Body (JSON):   {
-                        'data': {
-                            'type': 'NormalizedData'
-                            'attributes': {
-                                'data': {
-                                    '@graph': [{
-                                        '@type': <type of document, exp: person>,
-                                        '@id': <_:random>,
-                                        <attribute_name>: <value>,
-                                        <relationship_name>: {
-                                            '@type': <type>,
-                                            '@id': <id>
-                                        }
-                                    }]
-                                }
-                            }
-                        }
-                       }
-        Success:       200 OK
-    """
-    ordering = ('-id', )
-    pagination_class = CursorPagination
-    permission_classes = [ReadOnlyOrTokenHasScopeOrIsAuthenticated, ]
-    required_scopes = ['upload_normalized_manuscript', ]
-    resource_name = 'NormalizedData'
-
-    def get_serializer_class(self):
-        if not self.request.user.is_authenticated:
-            return BasicNormalizedDataSerializer
-        elif self.request.user.is_robot:
-            return FullNormalizedDataSerializer
-        return BasicNormalizedDataSerializer
-
-    def get_queryset(self):
-        return NormalizedData.objects.all()
-
-    def create(self, request, *args, **kwargs):
-        serializer = self.get_serializer_class()(data=request.data, context={'request': request})
-        if serializer.is_valid(raise_exception=True):
-            nm_instance = serializer.save()
-            # TODO create an IngestJob, respond with a link to a job detail endpoint
-            async_result = disambiguate.delay(nm_instance.id)
-            # TODO Fix Me
-            return Response({
-                'id': nm_instance.id,
-                'type': 'NormalizedData',
-                'attributes': {'task': async_result.id}
-            }, status=status.HTTP_202_ACCEPTED)
-
-
-class RawDatumViewSet(viewsets.ReadOnlyModelViewSet):
-    """
-    Raw data, exactly as harvested from the data source.
-=======
 from share.harvest.serialization import DictSerializer
 from share.tasks import disambiguate
->>>>>>> cafc8a72
 
 from api import v1_schemas
 from api.authentication import APIV1TokenBackPortAuthentication
