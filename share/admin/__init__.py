--- conflicted
+++ resolved
@@ -25,15 +25,10 @@
 from share.models.change import ChangeSet
 from share.models.core import NormalizedData, ShareUser
 from share.models.creative import AbstractCreativeWork
-<<<<<<< HEAD
 from share.models.fields import DateTimeAwareJSONField
-from share.models.ingest import RawDatum, Source, SourceConfig, Harvester, Transformer
+from share.models.ingest import RawDatum, Source, SourceConfig, Harvester, Transformer, SourceUniqueIdentifier
 from share.models.jobs import HarvestJob
 from share.models.jobs import IngestJob
-=======
-from share.models.ingest import RawDatum, Source, SourceConfig, Harvester, Transformer, SourceUniqueIdentifier
-from share.models.logs import HarvestLog
->>>>>>> 8fa8ca1c
 from share.models.meta import Subject, SubjectTaxonomy
 from share.models.registration import ProviderRegistration
 from share.models.sources import SourceStat
@@ -95,7 +90,7 @@
     list_select_related = ('suid__source_config', )
     list_display = ('id', 'identifier', 'source_config_label', 'datestamp', 'date_created', 'date_modified', )
     readonly_fields = ('datum', 'sha256')
-    raw_id_fields = ('suid', 'logs')
+    raw_id_fields = ('suid', 'jobs')
 
     def identifier(self, obj):
         return obj.suid.identifier
