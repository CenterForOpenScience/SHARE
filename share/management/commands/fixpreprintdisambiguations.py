<<<<<<< HEAD
from pendulum import pendulum

from share.exceptions import MergeRequired
from share.management.commands import BaseShareCommand
from share.models import IngestJob
from share.tasks import ingest


class Command(BaseShareCommand):
=======
from celery import states
import pendulum

from share.disambiguation import MergeError
from share.models import CeleryTaskResult, Source
from share.tasks import disambiguate
from share.management.commands import BaseShareCommand


class Command(BaseShareCommand):
    MAX_RETRIES = 10
    META_FIXED_KEY = '_fixed'
>>>>>>> 8fa8ca1c

    def add_arguments(self, parser):
        parser.add_argument('--dry', action='store_true', help='Should the script actually make changes? (In a transaction)')
        parser.add_argument('--commit', action='store_true', help='Should the script actually commit?')
<<<<<<< HEAD
        parser.add_argument('--from', type=pendulum.parse, help='Only consider jobs since this date')
=======
        parser.add_argument('--from', type=lambda d: pendulum.from_format(d, '%Y-%m-%d'), help='Only consider jobs on or after this date')
        parser.add_argument('--until', type=lambda d: pendulum.from_format(d, '%Y-%m-%d'), help='Only consider jobs on or before this date')
>>>>>>> 8fa8ca1c

    def handle(self, *args, **options):
        dry_run = options.get('dry')

<<<<<<< HEAD
        qs = IngestJob.objects.filter(
            error_type='MergeRequired',
            status=IngestJob.STATUS.failed,
            source_config__source__canonical=True
=======
        canonical_sources = list(Source.objects.filter(canonical=True).values_list('long_title', flat=True))
        qs = CeleryTaskResult.objects.filter(
            task_name='share.tasks.disambiguate',
            status__in=[states.FAILURE, states.RETRY],
            meta__source__in=canonical_sources,
        ).exclude(
            meta__has_key=self.META_FIXED_KEY,
            **{'meta__{}'.format(self.META_FIXED_KEY): True}
>>>>>>> 8fa8ca1c
        )
        if options.get('from'):
            qs = qs.filter(date_modified__gte=options.get('from'))
        if options.get('until'):
            qs = qs.filter(date_modified__lte=options.get('until'))

<<<<<<< HEAD
        if options.get('from'):
            qs = qs.filter(date_modified__gte=options.get('from'))

        for job in qs:
            self.stdout.write('\n\nReingesting {!r}'.format(job))

            with self.rollback_unless_commit(options.get('commit')):
                try:
                    ingest(job_id=job.id)
                except MergeRequired as e:
                    (_, model, queries) = e.args
                    data = {}
                    for q in queries:
                        for k, v in q.children:
                            data.setdefault(k, []).append(v)

                    if len(data) > 1:
                        self.stdout.write('Merge error from {!r} is too complex to be automatically fixed'.format(
                            job,
                        ), style_func=self.style.ERROR)
                        continue

                    self.stdout.write('Correcting merge error from "{!r}"'.format(job), style_func=self.style.NOTICE)

                    (field, ids), *_ = data.items()
                    field_name, field = field.split('__')
                    related_field = model._meta.get_field(field_name)
                    qs = related_field.related_model.objects.filter(**{field + '__in': ids})

                    conflicts = {}
                    for inst in qs:
                        conflicts.setdefault(getattr(inst, related_field.remote_field.name), []).append(inst)

                    (winner, _), *conflicts = sorted(conflicts.items(), key=lambda x: len(x[1]), reverse=True)
                    self.stdout.write('\tMerging extraneous {} into {!r}'.format(model._meta.verbose_name_plural, winner))

                    for conflict, evidence in conflicts:
                        for inst in evidence:
                            self.stdout.write('\t\t{!r}: {!r} -> {!r}'.format(inst, getattr(inst, related_field.remote_field.name), winner))
                            if not dry_run:
                                inst.administrative_change(**{related_field.remote_field.name: winner})

                    self.stdout.write('Corrected merge error from {!r}'.format(job), style_func=self.style.SUCCESS)
                except Exception as e:
                    self.stdout.write('{!r} failed in a way we cant fix:'.format(job), style_func=self.style.ERROR)
                    self.stdout.write('    > {}'.format(e))
=======
        for task in qs:
            with self.rollback_unless_commit(options.get('commit')):
                self.stdout.write('\n\nTask {!r}'.format(task.task_id), style_func=self.style.HTTP_INFO)
                self._try_task(task, dry_run)

    def _try_task(self, task, dry_run):
        normalized_data_id = task.meta['args'][0]
        for i in range(self.MAX_RETRIES):
            self.stdout.write('Attempt {} of {}:'.format(i + 1, self.MAX_RETRIES))
            try:
                disambiguate(normalized_data_id)
            except MergeError as e:
                (_, model, queries) = e.args

                if not self._fix_merge_error(task, model, queries, dry_run):
                    return

                if dry_run:
                    return
                continue
            except Exception as e:
                self.stdout.write('Failed in a way we cant fix:', style_func=self.style.ERROR)
                self.stdout.write(str(e))
                return
            task.meta[self.META_FIXED_KEY] = True
            task.save()
            self.stdout.write('Success!', style_func=self.style.SUCCESS)
            return
        self.stdout.write('Failed to fix after {} tries'.format(self.MAX_RETRIES), style_func=self.style.ERROR)

    def _fix_merge_error(self, task, model, queries, dry_run):
        data = {}
        for q in queries:
            for k, v in q.children:
                data.setdefault(k, []).append(v)

        if len(data) > 1:
            self.stdout.write('MergeError is too complex to be automatically fixed', style_func=self.style.ERROR)
            return False

        self.stdout.write('Trying to correct merge error...', style_func=self.style.NOTICE)

        (field, ids), *_ = data.items()
        field_name, field = field.split('__')
        related_field = model._meta.get_field(field_name)
        qs = related_field.related_model.objects.filter(**{field + '__in': ids})

        conflicts = {}
        for inst in qs:
            conflicts.setdefault(getattr(inst, related_field.remote_field.name), []).append(inst)

        (winner, _), *conflicts = sorted(conflicts.items(), key=lambda x: len(x[1]), reverse=True)
        self.stdout.write('\tMerging extraneous {} into {!r}'.format(model._meta.verbose_name_plural, winner))

        for conflict, evidence in conflicts:
            for inst in evidence:
                self.stdout.write('\t\t{!r}: {!r} -> {!r}'.format(inst, getattr(inst, related_field.remote_field.name), winner))
                if not dry_run:
                    inst.administrative_change(**{related_field.remote_field.name: winner})

        self.stdout.write('Corrected merge error!', style_func=self.style.SUCCESS)
        return True
>>>>>>> 8fa8ca1c
<|MERGE_RESOLUTION|>--- conflicted
+++ resolved
@@ -1,4 +1,3 @@
-<<<<<<< HEAD
 from pendulum import pendulum
 
 from share.exceptions import MergeRequired
@@ -8,118 +7,41 @@
 
 
 class Command(BaseShareCommand):
-=======
-from celery import states
-import pendulum
-
-from share.disambiguation import MergeError
-from share.models import CeleryTaskResult, Source
-from share.tasks import disambiguate
-from share.management.commands import BaseShareCommand
-
-
-class Command(BaseShareCommand):
     MAX_RETRIES = 10
-    META_FIXED_KEY = '_fixed'
->>>>>>> 8fa8ca1c
 
     def add_arguments(self, parser):
         parser.add_argument('--dry', action='store_true', help='Should the script actually make changes? (In a transaction)')
         parser.add_argument('--commit', action='store_true', help='Should the script actually commit?')
-<<<<<<< HEAD
-        parser.add_argument('--from', type=pendulum.parse, help='Only consider jobs since this date')
-=======
         parser.add_argument('--from', type=lambda d: pendulum.from_format(d, '%Y-%m-%d'), help='Only consider jobs on or after this date')
         parser.add_argument('--until', type=lambda d: pendulum.from_format(d, '%Y-%m-%d'), help='Only consider jobs on or before this date')
->>>>>>> 8fa8ca1c
 
     def handle(self, *args, **options):
         dry_run = options.get('dry')
 
-<<<<<<< HEAD
         qs = IngestJob.objects.filter(
             error_type='MergeRequired',
             status=IngestJob.STATUS.failed,
             source_config__source__canonical=True
-=======
-        canonical_sources = list(Source.objects.filter(canonical=True).values_list('long_title', flat=True))
-        qs = CeleryTaskResult.objects.filter(
-            task_name='share.tasks.disambiguate',
-            status__in=[states.FAILURE, states.RETRY],
-            meta__source__in=canonical_sources,
-        ).exclude(
-            meta__has_key=self.META_FIXED_KEY,
-            **{'meta__{}'.format(self.META_FIXED_KEY): True}
->>>>>>> 8fa8ca1c
         )
         if options.get('from'):
             qs = qs.filter(date_modified__gte=options.get('from'))
         if options.get('until'):
             qs = qs.filter(date_modified__lte=options.get('until'))
 
-<<<<<<< HEAD
-        if options.get('from'):
-            qs = qs.filter(date_modified__gte=options.get('from'))
+        for job in qs.select_related('suid', 'source_config'):
+            with self.rollback_unless_commit(options.get('commit')):
+                self.stdout.write('\n\nTrying job {!r}'.format(job), style_func=self.style.HTTP_INFO)
+                self._try_job(job, dry_run)
 
-        for job in qs:
-            self.stdout.write('\n\nReingesting {!r}'.format(job))
-
-            with self.rollback_unless_commit(options.get('commit')):
-                try:
-                    ingest(job_id=job.id)
-                except MergeRequired as e:
-                    (_, model, queries) = e.args
-                    data = {}
-                    for q in queries:
-                        for k, v in q.children:
-                            data.setdefault(k, []).append(v)
-
-                    if len(data) > 1:
-                        self.stdout.write('Merge error from {!r} is too complex to be automatically fixed'.format(
-                            job,
-                        ), style_func=self.style.ERROR)
-                        continue
-
-                    self.stdout.write('Correcting merge error from "{!r}"'.format(job), style_func=self.style.NOTICE)
-
-                    (field, ids), *_ = data.items()
-                    field_name, field = field.split('__')
-                    related_field = model._meta.get_field(field_name)
-                    qs = related_field.related_model.objects.filter(**{field + '__in': ids})
-
-                    conflicts = {}
-                    for inst in qs:
-                        conflicts.setdefault(getattr(inst, related_field.remote_field.name), []).append(inst)
-
-                    (winner, _), *conflicts = sorted(conflicts.items(), key=lambda x: len(x[1]), reverse=True)
-                    self.stdout.write('\tMerging extraneous {} into {!r}'.format(model._meta.verbose_name_plural, winner))
-
-                    for conflict, evidence in conflicts:
-                        for inst in evidence:
-                            self.stdout.write('\t\t{!r}: {!r} -> {!r}'.format(inst, getattr(inst, related_field.remote_field.name), winner))
-                            if not dry_run:
-                                inst.administrative_change(**{related_field.remote_field.name: winner})
-
-                    self.stdout.write('Corrected merge error from {!r}'.format(job), style_func=self.style.SUCCESS)
-                except Exception as e:
-                    self.stdout.write('{!r} failed in a way we cant fix:'.format(job), style_func=self.style.ERROR)
-                    self.stdout.write('    > {}'.format(e))
-=======
-        for task in qs:
-            with self.rollback_unless_commit(options.get('commit')):
-                self.stdout.write('\n\nTask {!r}'.format(task.task_id), style_func=self.style.HTTP_INFO)
-                self._try_task(task, dry_run)
-
-    def _try_task(self, task, dry_run):
-        normalized_data_id = task.meta['args'][0]
+    def _try_job(self, job, dry_run):
         for i in range(self.MAX_RETRIES):
             self.stdout.write('Attempt {} of {}:'.format(i + 1, self.MAX_RETRIES))
             try:
-                disambiguate(normalized_data_id)
-            except MergeError as e:
+                ingest(job.id)
+            except MergeRequired as e:
                 (_, model, queries) = e.args
 
-                if not self._fix_merge_error(task, model, queries, dry_run):
+                if not self._fix_merge_error(model, queries, dry_run):
                     return
 
                 if dry_run:
@@ -129,13 +51,11 @@
                 self.stdout.write('Failed in a way we cant fix:', style_func=self.style.ERROR)
                 self.stdout.write(str(e))
                 return
-            task.meta[self.META_FIXED_KEY] = True
-            task.save()
             self.stdout.write('Success!', style_func=self.style.SUCCESS)
             return
         self.stdout.write('Failed to fix after {} tries'.format(self.MAX_RETRIES), style_func=self.style.ERROR)
 
-    def _fix_merge_error(self, task, model, queries, dry_run):
+    def _fix_merge_error(self, model, queries, dry_run):
         data = {}
         for q in queries:
             for k, v in q.children:
@@ -166,5 +86,4 @@
                     inst.administrative_change(**{related_field.remote_field.name: winner})
 
         self.stdout.write('Corrected merge error!', style_func=self.style.SUCCESS)
-        return True
->>>>>>> 8fa8ca1c
+        return True