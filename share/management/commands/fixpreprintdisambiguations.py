from pendulum import pendulum

<<<<<<< HEAD
from share.disambiguation import MergeError
from share.models import CeleryTaskResult, Source, AbstractCreativeWork
from share.tasks import disambiguate
=======
from share.exceptions import MergeRequired
>>>>>>> 7afc7da2
from share.management.commands import BaseShareCommand
from share.models import IngestJob
from share.tasks.jobs import IngestJobConsumer


class Command(BaseShareCommand):
    MAX_RETRIES = 10

    def add_arguments(self, parser):
        parser.add_argument('--dry', action='store_true', help='Should the script actually make changes? (In a transaction)')
        parser.add_argument('--commit', action='store_true', help='Should the script actually commit?')
        parser.add_argument('--from', type=lambda d: pendulum.from_format(d, '%Y-%m-%d'), help='Only consider jobs on or after this date')
        parser.add_argument('--until', type=lambda d: pendulum.from_format(d, '%Y-%m-%d'), help='Only consider jobs on or before this date')

    def handle(self, *args, **options):
        dry_run = options.get('dry')

        qs = IngestJob.objects.filter(
            error_type='MergeRequired',
            status=IngestJob.STATUS.failed,
            source_config__source__canonical=True
        )
        if options.get('from'):
            qs = qs.filter(date_modified__gte=options.get('from'))
        if options.get('until'):
            qs = qs.filter(date_modified__lte=options.get('until'))

        for job in qs.select_related('suid', 'source_config'):
            with self.rollback_unless_commit(options.get('commit')):
                self.stdout.write('\n\nTrying job {!r}'.format(job), style_func=self.style.HTTP_INFO)
                self._try_job(job, dry_run)

    def _try_job(self, job, dry_run):
        for i in range(self.MAX_RETRIES):
            self.stdout.write('Attempt {} of {}:'.format(i + 1, self.MAX_RETRIES))
            try:
                IngestJobConsumer().consume(job_id=job.id)
            except MergeRequired as e:
                (_, model, queries) = e.args

                if not self._fix_merge_error(model, queries, dry_run):
                    return

                if dry_run:
                    return
                continue
            except Exception as e:
                self.stdout.write('Failed in a way we cant fix:', style_func=self.style.ERROR)
                self.stdout.write(str(e))
                return
            self.stdout.write('Success!', style_func=self.style.SUCCESS)
            return
        self.stdout.write('Failed to fix after {} tries'.format(self.MAX_RETRIES), style_func=self.style.ERROR)

    def _fix_merge_error(self, model, queries, dry_run):
        data = {}
        for q in queries:
            for k, v in q.children:
                data.setdefault(k, []).append(v)

        if len(data) > 1:
            self.stdout.write('MergeError is too complex to be automatically fixed', style_func=self.style.ERROR)
            return False

        self.stdout.write('Trying to correct merge error...', style_func=self.style.NOTICE)

        (field, ids), *_ = data.items()
        field_name, field = field.split('__')
        related_field = model._meta.get_field(field_name)
        qs = related_field.related_model.objects.filter(**{field + '__in': ids})

        conflicts = {}
        for inst in qs:
            conflicts.setdefault(getattr(inst, related_field.remote_field.name), []).append(inst)

        (winner, _), *conflicts = sorted(conflicts.items(), key=lambda x: len(x[1]), reverse=True)
        self.stdout.write('\tMerging extraneous {} into {!r}'.format(model._meta.verbose_name_plural, winner))

        for conflict, evidence in conflicts:
            for inst in evidence:
                self.stdout.write('\t\t{!r}: {!r} -> {!r}'.format(inst, getattr(inst, related_field.remote_field.name), winner))
                if not dry_run:
                    inst.administrative_change(**{related_field.remote_field.name: winner})
            if isinstance(conflict, AbstractCreativeWork) and not conflict.identifiers.exists():
                self.stdout.write('\t\tDeleting {!r}'.format(conflict))
                if not dry_run:
                    conflict.administrative_change(is_deleted=True)

        self.stdout.write('Corrected merge error!', style_func=self.style.SUCCESS)
        return True<|MERGE_RESOLUTION|>--- conflicted
+++ resolved
@@ -1,12 +1,7 @@
 from pendulum import pendulum
 
-<<<<<<< HEAD
-from share.disambiguation import MergeError
-from share.models import CeleryTaskResult, Source, AbstractCreativeWork
-from share.tasks import disambiguate
-=======
 from share.exceptions import MergeRequired
->>>>>>> 7afc7da2
+from share.models import AbstractCreativeWork
 from share.management.commands import BaseShareCommand
 from share.models import IngestJob
 from share.tasks.jobs import IngestJobConsumer
@@ -68,7 +63,7 @@
                 data.setdefault(k, []).append(v)
 
         if len(data) > 1:
-            self.stdout.write('MergeError is too complex to be automatically fixed', style_func=self.style.ERROR)
+            self.stdout.write('MergeRequired error is too complex to be automatically fixed', style_func=self.style.ERROR)
             return False
 
         self.stdout.write('Trying to correct merge error...', style_func=self.style.NOTICE)
