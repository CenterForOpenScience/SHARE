from pendulum import pendulum

from share.exceptions import MergeRequired
from share.models import AbstractCreativeWork
from share.management.commands import BaseShareCommand
from share.models import IngestJob
from share.tasks.jobs import IngestJobConsumer


class Command(BaseShareCommand):
    MAX_RETRIES = 10

    def add_arguments(self, parser):
        parser.add_argument('--dry', action='store_true', help='Should the script actually make changes? (In a transaction)')
        parser.add_argument('--commit', action='store_true', help='Should the script actually commit?')
        parser.add_argument('--from', type=lambda d: pendulum.from_format(d, '%Y-%m-%d'), help='Only consider jobs on or after this date')
        parser.add_argument('--until', type=lambda d: pendulum.from_format(d, '%Y-%m-%d'), help='Only consider jobs on or before this date')

    def handle(self, *args, **options):
        dry_run = options.get('dry')

<<<<<<< HEAD
        qs = IngestJob.objects.filter(
            error_type='MergeRequired',
            status=IngestJob.STATUS.failed,
            source_config__source__canonical=True
        )
=======
        canonical_sources = list(Source.objects.filter(canonical=True).values_list('long_title', flat=True))
        qs = CeleryTaskResult.objects.filter(
            task_name='share.tasks.disambiguate',
            status__in=[states.FAILURE, states.RETRY],
            meta__source__in=canonical_sources,
        ).exclude(
            meta__has_key=self.META_FIXED_KEY,
            **{'meta__{}'.format(self.META_FIXED_KEY): True}
        ).order_by('date_created')
>>>>>>> 1b2bd283
        if options.get('from'):
            qs = qs.filter(date_modified__gte=options.get('from'))
        if options.get('until'):
            qs = qs.filter(date_modified__lte=options.get('until'))

        for job in qs.select_related('suid', 'source_config'):
            with self.rollback_unless_commit(options.get('commit')):
                self.stdout.write('\n\nTrying job {!r}'.format(job), style_func=self.style.HTTP_INFO)
                self._try_job(job, dry_run)

    def _try_job(self, job, dry_run):
        for i in range(self.MAX_RETRIES):
            self.stdout.write('Attempt {} of {}:'.format(i + 1, self.MAX_RETRIES))
            try:
                IngestJobConsumer().consume(job_id=job.id)
            except MergeRequired as e:
                (_, model, queries) = e.args

                if not self._fix_merge_error(model, queries, dry_run):
                    return

                if dry_run:
                    return
                continue
            except Exception as e:
                self.stdout.write('Failed in a way we cant fix:', style_func=self.style.ERROR)
                self.stdout.write(str(e))
                return
            self.stdout.write('Success!', style_func=self.style.SUCCESS)
            return
        self.stdout.write('Failed to fix after {} tries'.format(self.MAX_RETRIES), style_func=self.style.ERROR)

    def _fix_merge_error(self, model, queries, dry_run):
        data = {}
        for q in queries:
            for k, v in q.children:
                data.setdefault(k, []).append(v)

        if len(data) > 1:
            self.stdout.write('MergeRequired error is too complex to be automatically fixed', style_func=self.style.ERROR)
            return False

        self.stdout.write('Trying to correct merge error...', style_func=self.style.NOTICE)

        (field, ids), *_ = data.items()
        field_name, field = field.split('__')
        related_field = model._meta.get_field(field_name)
        qs = related_field.related_model.objects.filter(**{field + '__in': ids})

        conflicts = {}
        for inst in qs:
            conflicts.setdefault(getattr(inst, related_field.remote_field.name), []).append(inst)

        (winner, _), *conflicts = sorted(conflicts.items(), key=lambda x: len(x[1]), reverse=True)
        self.stdout.write('\tMerging extraneous {} into {!r}'.format(model._meta.verbose_name_plural, winner))

        for conflict, evidence in conflicts:
            for inst in evidence:
                self.stdout.write('\t\t{!r}: {!r} -> {!r}'.format(inst, getattr(inst, related_field.remote_field.name), winner))
                if not dry_run:
                    inst.administrative_change(**{related_field.remote_field.name: winner})
            if isinstance(conflict, AbstractCreativeWork) and not conflict.identifiers.exists():
                self.stdout.write('\t\tDeleting {!r}'.format(conflict))
                if not dry_run:
                    conflict.administrative_change(is_deleted=True)

        self.stdout.write('Corrected merge error!', style_func=self.style.SUCCESS)
        return True<|MERGE_RESOLUTION|>--- conflicted
+++ resolved
@@ -19,23 +19,11 @@
     def handle(self, *args, **options):
         dry_run = options.get('dry')
 
-<<<<<<< HEAD
         qs = IngestJob.objects.filter(
             error_type='MergeRequired',
             status=IngestJob.STATUS.failed,
             source_config__source__canonical=True
-        )
-=======
-        canonical_sources = list(Source.objects.filter(canonical=True).values_list('long_title', flat=True))
-        qs = CeleryTaskResult.objects.filter(
-            task_name='share.tasks.disambiguate',
-            status__in=[states.FAILURE, states.RETRY],
-            meta__source__in=canonical_sources,
-        ).exclude(
-            meta__has_key=self.META_FIXED_KEY,
-            **{'meta__{}'.format(self.META_FIXED_KEY): True}
         ).order_by('date_created')
->>>>>>> 1b2bd283
         if options.get('from'):
             qs = qs.filter(date_modified__gte=options.get('from'))
         if options.get('until'):
