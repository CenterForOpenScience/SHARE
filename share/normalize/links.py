--- conflicted
+++ resolved
@@ -85,13 +85,11 @@
     def text(self):
         return self + TextLink()
 
-<<<<<<< HEAD
     def xpath(self, xpath):
         return self + XPathLink(xpath)
-=======
+
     def maybe(self, segment):
         return self + MaybeLink(segment)
->>>>>>> f39fff8f
 
     # Add a link into an existing chain
     def __add__(self, step):
@@ -282,7 +280,15 @@
         return obj.text
 
 
-<<<<<<< HEAD
+class PrependLink(AbstractLink):
+    def __init__(self, string):
+        self._string = string
+        super().__init__()
+
+    def execute(self, obj):
+        return self._string + obj
+
+
 class XPathLink(AbstractLink):
     def __init__(self, xpath):
         self._xpath = xpath
@@ -290,12 +296,3 @@
 
     def execute(self, obj):
         return obj.xpath(self._xpath)
-=======
-class PrependLink(AbstractLink):
-    def __init__(self, string):
-        self._string = string
-        super().__init__()
-
-    def execute(self, obj):
-        return self._string + obj
->>>>>>> f39fff8f
