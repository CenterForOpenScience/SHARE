import logging

from lxml import etree

from share.normalize import ctx, tools
from share.normalize.parsers import Parser
from share.normalize.normalizer import Normalizer
from share.normalize.utils import format_doi_as_url


logger = logging.getLogger(__name__)


class OAILink(Parser):
    schema = 'Link'

    url = tools.RunPython('format_link', ctx)
    type = tools.RunPython('get_link_type', ctx)

    # TODO: account for other types of links
    # i.e. ISBN

    def get_link_type(self, link):
        if 'dx.doi.org' in link:
            return 'doi'
        # TODO: id there a way to get current provider name?
        # if 'figshare.com' in link:
        #     return 'provider'
        return 'misc'

    def format_link(self, link):
        link_type = self.get_link_type(link)
        if link_type == 'doi':
            return format_doi_as_url(self, link)
        return link


class OAIThroughLinks(Parser):
    schema = 'ThroughLinks'

    link = tools.Delegate(OAILink, ctx)


class OAIPerson(Parser):
    schema = 'Person'

    suffix = tools.ParseName(ctx).suffix
    family_name = tools.ParseName(ctx).last
    given_name = tools.ParseName(ctx).first
    additional_name = tools.ParseName(ctx).middle


class OAIContributor(Parser):
    schema = 'Contributor'

    person = tools.Delegate(OAIPerson, ctx)
    cited_name = ctx
    order_cited = ctx('index')


class OAIPublisher(Parser):
    schema = 'Publisher'
    name = ctx


class OAIAssociation(Parser):
    schema = 'Association'


class OAITag(Parser):
    schema = 'Tag'
    name = ctx


class OAIThroughTags(Parser):
    schema = 'ThroughTags'
    tag = tools.Delegate(OAITag, ctx)


class OAICreativeWork(Parser):
    schema = 'CreativeWork'

    title = tools.Join(ctx.record.metadata['oai_dc:dc']['dc:title'])
    description = tools.Join(tools.Maybe(ctx.record.metadata['oai_dc:dc'], 'dc:description'))

    publishers = tools.Map(
        tools.Delegate(OAIAssociation.using(entity=tools.Delegate(OAIPublisher))),
        tools.Maybe(ctx.record.metadata['oai_dc:dc'], 'dc:publisher')
    )

    rights = tools.Join(tools.Maybe(ctx.record.metadata['oai_dc:dc'], 'dc:rights'))

    language = tools.Maybe(ctx.record.metadata['oai_dc:dc'], 'dc:language')

    # TODO: Contributors include a person, an organization, or a service
    # differentiate between them
    contributors = tools.Map(
        tools.Delegate(OAIContributor),
        tools.Maybe(ctx.record.metadata['oai_dc:dc'], 'dc:creator'),
        tools.Maybe(ctx.record.metadata['oai_dc:dc'], 'dc:contributor'),
    )

    tags = tools.Map(
        tools.Delegate(OAIThroughTags),
        tools.Maybe(ctx.record.metadata['oai_dc:dc'], 'dc:type'),
        tools.Maybe(ctx.record.metadata['oai_dc:dc'], 'dc:subject'),
        tools.Maybe(ctx.record.metadata['oai_dc:dc'], 'dc:format'),
        tools.Maybe(ctx.record.header, 'setSpec')
    )

    links = tools.Map(
        tools.Delegate(OAIThroughLinks),
        tools.Maybe(ctx.record.metadata['oai_dc:dc'], 'dc:identifier')
    )

    date_updated = tools.ParseDate(ctx.record.header.datestamp)

    class Extra:
        """
        Fields that are combined in the base parser are relisted as singular elements that match
        their original entry to preserve raw data structure.
        """
        # An entity responsible for making contributions to the resource.
        contributor = tools.Maybe(ctx.record.metadata['oai_dc:dc'], 'dc:contributor')

        # The spatial or temporal topic of the resource, the spatial applicability of the resource,
        # or the jurisdiction under which the resource is relevant.
        coverage = tools.Maybe(ctx.record.metadata['oai_dc:dc'], 'dc:coverage')

        # An entity primarily responsible for making the resource.
        creator = tools.Maybe(ctx.record.metadata['oai_dc:dc'], 'dc:creator')

        # A point or period of time associated with an event in the lifecycle of the resource.
        dates = tools.Maybe(ctx.record.metadata['oai_dc:dc'], 'dc:date')

        # The file format, physical medium, or dimensions of the resource.
        resource_format = tools.Maybe(ctx.record.metadata['oai_dc:dc'], 'dc:format')

        # An unambiguous reference to the resource within a given context.
        identifiers = tools.Concat(
            ctx.record.metadata['oai_dc:dc']['dc:identifier'],
            tools.Maybe(ctx.record.header, 'identifier')
        )

        # A related resource.
        relation = tools.RunPython('get_relation', ctx)

        # A related resource from which the described resource is derived.
        source = tools.Maybe(ctx.record.metadata['oai_dc:dc'], 'dc:source')

        # The topic of the resource.
        subject = tools.Maybe(ctx.record.metadata['oai_dc:dc'], 'dc:subject')

        # The nature or genre of the resource.
        resource_type = tools.Maybe(ctx.record.metadata['oai_dc:dc'], 'dc:type')

        set_spec = tools.Maybe(ctx.record.header, 'setSpec')

    def get_relation(self, ctx):
        base = ctx['record']['metadata']['oai_dc:dc']
        try:
            base['dc:relation']
        except KeyError:
            return []
        else:
            try:
                base['dc:relation']['#text']
            except TypeError:
                return base['dc:relation']


class OAIPreprint(OAICreativeWork):
    schema = 'Preprint'


class OAIPublication(OAICreativeWork):
    schema = 'Publication'


class OAINormalizer(Normalizer):

    @property
    def root_parser(self):
        parser = {
            'preprint': OAIPreprint,
            'publication': OAIPublication,
            'creativework': OAICreativeWork,
        }[self.config.emitted_type.lower()]

        if self.config.property_list:
            logger.debug('Attaching addition properties %s to normalizer for %s'.format(self.config.property_list, self.config.label))
            for prop in self.config.property_list:
<<<<<<< HEAD
                parser._extra[prop] = tools.Maybe(ctx.record.metadata['oai_dc:dc'], 'dc:' + prop).chain()[0]
=======
                if prop in parser._extra:
                    logger.warning('Skipping property %s, it already exists', prop)
                    continue
                parser._extra[prop] = links.Maybe(ctx.record.metadata['oai_dc:dc'], 'dc:' + prop).chain()[0]
>>>>>>> bae1b3cc

        return parser

    def do_normalize(self, data):
        if self.config.approved_sets is not None:
            specs = set(x.replace('publication:', '') for x in etree.fromstring(data).xpath(
                'ns0:header/ns0:setSpec/node()',
                namespaces={'ns0': 'http://www.openarchives.org/OAI/2.0/'}
            ))
            if not (specs & set(self.config.approved_sets)):
                logger.warning('Series %s not found in approved_sets for %s', specs, self.config.label)
                return None

        return super().do_normalize(data)<|MERGE_RESOLUTION|>--- conflicted
+++ resolved
@@ -190,14 +190,10 @@
         if self.config.property_list:
             logger.debug('Attaching addition properties %s to normalizer for %s'.format(self.config.property_list, self.config.label))
             for prop in self.config.property_list:
-<<<<<<< HEAD
-                parser._extra[prop] = tools.Maybe(ctx.record.metadata['oai_dc:dc'], 'dc:' + prop).chain()[0]
-=======
                 if prop in parser._extra:
                     logger.warning('Skipping property %s, it already exists', prop)
                     continue
-                parser._extra[prop] = links.Maybe(ctx.record.metadata['oai_dc:dc'], 'dc:' + prop).chain()[0]
->>>>>>> bae1b3cc
+                parser._extra[prop] = tools.Maybe(ctx.record.metadata['oai_dc:dc'], 'dc:' + prop).chain()[0]
 
         return parser
 
