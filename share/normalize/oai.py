import re
import logging
from lxml import etree

from share.normalize import ctx, tools
from share.normalize.parsers import Parser
from share.normalize.normalizer import Normalizer
from share.normalize.utils import format_doi_as_url


logger = logging.getLogger(__name__)

URL_REGEX = re.compile(r'(https?:\/\/\S*\.[^\s\[\]\<\>\}\{\^]*)')
DOI_REGEX = re.compile(r'(doi:10\.\S*)')


class OAILink(Parser):
    schema = 'Link'

    url = tools.RunPython('format_link', ctx)
    type = tools.RunPython('get_link_type', ctx)

    # TODO: account for other types of links
    # i.e. ISBN

    def get_link_type(self, link):
        if 'dx.doi.org' in link:
            return 'doi'
        if self.config.home_page and self.config.home_page in link:
            return 'provider'
        return 'misc'

    def format_link(self, link):
        link_type = self.get_link_type(link)
        if link_type == 'doi':
            if 'http' in link:
                return link
            return format_doi_as_url(self, link)
        return link


class OAIThroughLinks(Parser):
    schema = 'ThroughLinks'

    link = tools.Delegate(OAILink, ctx)


class OAIPerson(Parser):
    schema = 'Person'

    suffix = tools.ParseName(ctx).suffix
    family_name = tools.ParseName(ctx).last
    given_name = tools.ParseName(ctx).first
    additional_name = tools.ParseName(ctx).middle


class OAIContributor(Parser):
    schema = 'Contributor'

    person = tools.Delegate(OAIPerson, ctx)
    cited_name = ctx
    order_cited = ctx('index')


class OAIPublisher(Parser):
    schema = 'Publisher'

    name = ctx


class OAIInstitution(Parser):
    schema = 'Institution'

    name = ctx


class OAIOrganization(Parser):
    schema = 'Organization'

    name = ctx


class OAIAssociation(Parser):
    schema = 'Association'


class OAITag(Parser):
    schema = 'Tag'

    name = ctx


class OAIThroughTags(Parser):
    schema = 'ThroughTags'

    tag = tools.Delegate(OAITag, ctx)


class OAICreativeWork(Parser):
    schema = 'CreativeWork'

    ORGANIZATION_KEYWORDS = (
        'the',
        'center'
    )
    INSTITUTION_KEYWORDS = (
        'school',
        'university',
        'institution',
        'institute'
    )

    title = tools.Join(tools.RunPython('force_text', tools.Try(ctx.record.metadata['oai_dc:dc']['dc:title'])))
    description = tools.Maybe(tools.Maybe(ctx.record, 'metadata')['oai_dc:dc'], 'dc:description')

    publishers = tools.Map(
        tools.Delegate(OAIAssociation.using(entity=tools.Delegate(OAIPublisher))),
        tools.Maybe(tools.Maybe(ctx.record, 'metadata')['oai_dc:dc'], 'dc:publisher')
    )

    rights = tools.Join(tools.Maybe(tools.Maybe(ctx.record, 'metadata')['oai_dc:dc'], 'dc:rights'))

    # Note: this is only taking the first language in the case of multiple languages
    language = tools.ParseLanguage(
<<<<<<< HEAD
        tools.RunPython(
            'get_first_language',
            tools.Concat(
                tools.Maybe(tools.Maybe(ctx.record, 'metadata')['oai_dc:dc'], 'dc:language'),
            )
        )
=======
        tools.Try(ctx.record['metadata']['oai_dc:dc']['dc:language'][0]),
>>>>>>> 960f740c
    )

    contributors = tools.Map(
        tools.Delegate(OAIContributor),
        tools.RunPython(
            'get_contributors',
            tools.Concat(
                tools.Maybe(tools.Maybe(ctx.record, 'metadata')['oai_dc:dc'], 'dc:creator'),
                tools.Maybe(tools.Maybe(ctx.record, 'metadata')['oai_dc:dc'], 'dc:contributor')
            ),
            'contributor'
        )
    )

    institutions = tools.Map(
        tools.Delegate(OAIAssociation.using(entity=tools.Delegate(OAIInstitution))),
        tools.RunPython(
            'get_contributors',
            tools.Concat(
                tools.Maybe(tools.Maybe(ctx.record, 'metadata')['oai_dc:dc'], 'dc:creator'),
                tools.Maybe(tools.Maybe(ctx.record, 'metadata')['oai_dc:dc'], 'dc:contributor')
            ),
            'institution'
        )
    )

    organizations = tools.Map(
        tools.Delegate(OAIAssociation.using(entity=tools.Delegate(OAIOrganization))),
        tools.RunPython(
            'get_contributors',
            tools.Concat(
                tools.Maybe(tools.Maybe(ctx.record, 'metadata')['oai_dc:dc'], 'dc:creator'),
                tools.Maybe(tools.Maybe(ctx.record, 'metadata')['oai_dc:dc'], 'dc:contributor')
            ),
            'organization'
        )
    )

    tags = tools.Map(
        tools.Delegate(OAIThroughTags),
        tools.RunPython(
            'force_text',
            tools.Concat(
                tools.Maybe(tools.Maybe(ctx.record, 'metadata')['oai_dc:dc'], 'dc:type'),
                tools.Maybe(tools.Maybe(ctx.record, 'metadata')['oai_dc:dc'], 'dc:subject'),
                tools.Maybe(tools.Maybe(ctx.record, 'metadata')['oai_dc:dc'], 'dc:format'),
                tools.Maybe(ctx.record.header, 'setSpec')
            )
        )
    )

    links = tools.Map(
        tools.Delegate(OAIThroughLinks),
        tools.RunPython(
            'get_links',
            tools.Concat(
                tools.Try(ctx.record.metadata['oai_dc:dc']['dc:identifier']),
                tools.Maybe(tools.Maybe(ctx.record, 'metadata')['oai_dc:dc'], 'dc:relation')
            )
        )
    )

    date_updated = tools.ParseDate(ctx.record.header.datestamp)

    class Extra:
        """
        Fields that are combined in the base parser are relisted as singular elements that match
        their original entry to preserve raw data structure.
        """
        # An entity responsible for making contributions to the resource.
        contributor = tools.Maybe(tools.Maybe(ctx.record, 'metadata')['oai_dc:dc'], 'dc:contributor')

        # The spatial or temporal topic of the resource, the spatial applicability of the resource,
        # or the jurisdiction under which the resource is relevant.
        coverage = tools.Maybe(tools.Maybe(ctx.record, 'metadata')['oai_dc:dc'], 'dc:coverage')

        # An entity primarily responsible for making the resource.
        creator = tools.Maybe(tools.Maybe(ctx.record, 'metadata')['oai_dc:dc'], 'dc:creator')

        # A point or period of time associated with an event in the lifecycle of the resource.
        dates = tools.Maybe(tools.Maybe(ctx.record, 'metadata')['oai_dc:dc'], 'dc:date')

        # The file format, physical medium, or dimensions of the resource.
        resource_format = tools.Maybe(tools.Maybe(ctx.record, 'metadata')['oai_dc:dc'], 'dc:format')

        # An unambiguous reference to the resource within a given context.
        identifiers = tools.Concat(
            tools.Try(ctx.record.metadata['oai_dc:dc']['dc:identifier']),
            tools.Maybe(ctx.record.header, 'identifier')
        )

        # A related resource.
        relation = tools.RunPython('get_relation', ctx)

        # A related resource from which the described resource is derived.
        source = tools.Maybe(tools.Maybe(ctx.record, 'metadata')['oai_dc:dc'], 'dc:source')

        # The topic of the resource.
        subject = tools.Maybe(tools.Maybe(ctx.record, 'metadata')['oai_dc:dc'], 'dc:subject')

        # The nature or genre of the resource.
        resource_type = tools.Maybe(tools.Maybe(ctx.record, 'metadata')['oai_dc:dc'], 'dc:type')

        set_spec = tools.Maybe(ctx.record.header, 'setSpec')

        # Language also stored in the Extra class in case the language reported cannot be parsed by ParseLanguage
        language = tools.Maybe(tools.Maybe(ctx.record, 'metadata')['oai_dc:dc'], 'dc:language')

        # Status in the header, will exist if the resource is deleted
        status = tools.Maybe(ctx.record.header, '@status')

    def get_first_language(self,ctx):
        if len(ctx) is not 0:
            return ctx[0]
        return 

    def get_links(self, ctx):
        links = []
        for link in ctx:
            if link:
                try:
                    found_url = URL_REGEX.search(link).group()
                    links.append(found_url)
                    continue
                except AttributeError:
                    pass
                try:
                    found_doi = DOI_REGEX.search(link).group()
                    if 'dx.doi.org' in found_doi:
                        links.append(found_doi)
                    else:
                        links.append('http://dx.doi.org/{}'.format(found_doi.replace('doi:', '')))
                except AttributeError:
                    continue
        return links

    def force_text(self, data):
        if isinstance(data, dict):
            return data['#text']

        if isinstance(data, str):
            return data

        fixed = []
        for datum in (data or []):
            if datum is None:
                continue
            if isinstance(datum, dict):
                fixed.append(datum['#text'])
            elif isinstance(datum, str):
                fixed.append(datum)
            else:
                raise Exception(datum)
        return fixed

    def get_relation(self, ctx):
        metadata = ctx['record'].get('metadata', None)
        if metadata:
            base = ctx['record']['metadata']['oai_dc:dc']
            try:
                base['dc:relation']
            except KeyError:
                return []
            else:
                try:
                    base['dc:relation']['#text']
                except TypeError:
                    return base['dc:relation']
        else:
            return []

    def get_contributors(self, options, entity):
        """
        Returns list of organization, institutions, or contributors names based on entity type.
        """
        if entity == 'organization':
            organizations = [
                value for value in options if
                (
                    value and
                    not self.list_in_string(value, self.INSTITUTION_KEYWORDS) and
                    self.list_in_string(value, self.ORGANIZATION_KEYWORDS)
                )
            ]
            return organizations
        elif entity == 'institution':
            institutions = [
                value for value in options if
                (
                    value and
                    self.list_in_string(value, self.INSTITUTION_KEYWORDS)
                )
            ]
            return institutions
        elif entity == 'contributor':
            people = [
                value for value in options if
                (
                    value and
                    not self.list_in_string(value, self.INSTITUTION_KEYWORDS) and not
                    self.list_in_string(value, self.ORGANIZATION_KEYWORDS)
                )
            ]
            return people
        else:
            return options

    def list_in_string(self, string, list_):
        if any(word in string.lower() for word in list_):
            return True
        return False


class OAIPreprint(OAICreativeWork):
    schema = 'Preprint'


class OAIPublication(OAICreativeWork):
    schema = 'Publication'


class OAINormalizer(Normalizer):

    @property
    def root_parser(self):
        parser = {
            'preprint': OAIPreprint,
            'publication': OAIPublication,
            'creativework': OAICreativeWork,
        }[self.config.emitted_type.lower()]

        if self.config.property_list:
            logger.debug('Attaching addition properties %s to normalizer for %s'.format(self.config.property_list, self.config.label))
            for prop in self.config.property_list:
                if prop in parser._extra:
                    logger.warning('Skipping property %s, it already exists', prop)
                    continue
                parser._extra[prop] = tools.Maybe(ctx.record.metadata['oai_dc:dc'], 'dc:' + prop).chain()[0]

        return parser

    def do_normalize(self, data):
        if self.config.approved_sets is not None:
            specs = set(x.replace('publication:', '') for x in etree.fromstring(data).xpath(
                'ns0:header/ns0:setSpec/node()',
                namespaces={'ns0': 'http://www.openarchives.org/OAI/2.0/'}
            ))
            if not (specs & set(self.config.approved_sets)):
                logger.warning('Series %s not found in approved_sets for %s', specs, self.config.label)
                return None

        return super().do_normalize(data)<|MERGE_RESOLUTION|>--- conflicted
+++ resolved
@@ -122,16 +122,7 @@
 
     # Note: this is only taking the first language in the case of multiple languages
     language = tools.ParseLanguage(
-<<<<<<< HEAD
-        tools.RunPython(
-            'get_first_language',
-            tools.Concat(
-                tools.Maybe(tools.Maybe(ctx.record, 'metadata')['oai_dc:dc'], 'dc:language'),
-            )
-        )
-=======
         tools.Try(ctx.record['metadata']['oai_dc:dc']['dc:language'][0]),
->>>>>>> 960f740c
     )
 
     contributors = tools.Map(
