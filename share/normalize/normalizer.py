import abc
import json

import xmltodict

from share.normalize.links import Context


# NOTE: Context is a thread local singleton
# It is assigned to ctx here just to keep a family interface
ctx = Context()


class Normalizer(metaclass=abc.ABCMeta):

    root_parser = None

    def __init__(self, app_config):
        self.config = app_config

    def do_normalize(self, data):
        parsed = self.unwrap_data(data)
        parser = self.get_root_parser()

        return parser(parsed).parse()

    def unwrap_data(self, data):
        if data.startswith(b'<'):
<<<<<<< HEAD
=======
            # process_namespaces=True uses full url, False uses short name
>>>>>>> 7c8415d0
            return xmltodict.parse(data, process_namespaces=False)
        else:
            return json.loads(data.decode())

    def get_root_parser(self):
        if self.root_parser:
            return self.root_parser

        try:
            module = __import__(self.config.name + '.normalizer', fromlist=('Manuscript', ))
        except ImportError:
            raise ImportError('Unable to find parser definitions at {}'.format(self.config.name + '.normalizer'))

        from share.models import AbstractCreativeWork
        root_levels = [
            getattr(module, klass.__name__)
            for klass in
            AbstractCreativeWork.__subclasses__()
            if hasattr(module, klass.__name__)
        ]

        if not root_levels:
            raise ImportError('No root level parsers found. You may have to create one or manually specifiy a parser with the root_parser attribute')

        if len(root_levels) > 1:
            raise ImportError('Found root level parsers {!r}. If more than one is found a single parser must be specified via the root_parser attribute')

        return root_levels[0]

    def normalize(self, raw_data):
        ctx.clear()  # Just incase
        # Parsed data will be loaded into ctx
        if not isinstance(raw_data, bytes):
            raw_data = raw_data.data
        self.do_normalize(raw_data)
        jsonld = ctx.jsonld
        ctx.clear()  # Clean up

        return jsonld<|MERGE_RESOLUTION|>--- conflicted
+++ resolved
@@ -26,10 +26,7 @@
 
     def unwrap_data(self, data):
         if data.startswith(b'<'):
-<<<<<<< HEAD
-=======
             # process_namespaces=True uses full url, False uses short name
->>>>>>> 7c8415d0
             return xmltodict.parse(data, process_namespaces=False)
         else:
             return json.loads(data.decode())
