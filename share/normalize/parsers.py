import uuid
from functools import reduce

from django.apps import apps
from django.core.exceptions import FieldDoesNotExist

from share.normalize.links import Context
from share.normalize.links import AbstractLink


# NOTE: Context is a thread local singleton
# It is asigned to ctx here just to keep a family interface
ctx = Context()


class ParserMeta(type):

    def __new__(cls, name, bases, attrs):
        # Enabled inheritance in parsers.
        parsers = reduce(lambda acc, val: {**acc, **getattr(val, 'parsers', {})}, bases, {})
        for key, value in tuple(attrs.items()):
            if isinstance(value, AbstractLink):
                parsers[key] = attrs.pop(key).chain()[0]
        attrs['parsers'] = parsers

        attrs['_extra'] = {
            key: value.chain()[0]
            for key, value
            in attrs.pop('Extra', object).__dict__.items()
            if isinstance(value, AbstractLink)
        }

        return super(ParserMeta, cls).__new__(cls, name, bases, attrs)


<<<<<<< HEAD
class Subparser:

    @property
    def model(self):
        if self.field.many_to_many:
            return self.field.rel.through
        return self.field.rel.model

    @property
    def is_list(self):
        return self.field.many_to_many

    @property
    def parser(self):
        # Peek into the module where all the parsers are being imported from
        # and look for one matching out name
        # TODO Add a way to explictly declare the parser to be used. For more generic formats
        if hasattr(self.parent.__class__, self.model.__name__):
            return getattr(self.parent, self.model.__name__)
        return getattr(__import__(self.parent.__module__, fromlist=(self.model.__name__,)), self.model.__name__)

    def __init__(self, field, parent, context):
        self.field = field
        self.parent = parent
        self.context = context

    def resolve(self):
        prev, ctx.parent = ctx.parent, self.context

        if self.is_list:
            ret = [self.parser(v).parse() for v in self.context or []]
        else:
            ret = self.parser(self.context).parse()

        # Reset the parent to avoid leaking into other parsers
        ctx.parent = prev
        return ret


=======
>>>>>>> ea5be62f
class Parser(metaclass=ParserMeta):

    @classmethod
    def using(cls, **overrides):
        return type(
            cls.__name__ + 'Overridden',
            (cls, ), {
                'schema': cls.schema if isinstance(cls.schema, str) else cls.__name__.lower(),
                **overrides
            }
        )

    @property
    def schema(self):
        return self.__class__.__name__.lower()

    @property
    def model(self):
        return apps.get_model('share', self.schema)

    def __init__(self, context):
        self.context = context
        self.id = '_:' + uuid.uuid4().hex
        self.ref = {'@id': self.id, '@type': self.schema}

    def validate(self, field, value):
        if field.is_relation:
            if field.rel.many_to_many:
                assert isinstance(value, (list, tuple)), 'Values for field {} must be lists. Found {}'.format(field, value)
            else:
                assert isinstance(value, dict) and '@id' in value and '@type' in value, 'Values for field {} must be a dictionary with keys @id and @type. Found {}'.format(field, value)

    def parse(self):
        if (self.context, self.schema) in ctx.pool:
            return ctx.pool[self.context, self.schema]

        inst = {**self.ref}  # Shorthand for copying inst
        ctx.pool[self.context, self.schema] = self.ref

        for key, chain in self.parsers.items():
            try:
                field = self.model._meta.get_field(key)
            except FieldDoesNotExist:
                raise Exception('Tried to parse value {} which does not exist on {}'.format(key, self.model))

            value = chain.execute(self.context)

            if value and field.is_relation and field.rel.many_to_many:
                for v in value:
                    ctx.pool[v][field.m2m_field_name()] = self.ref

            if value is not None:
                self.validate(field, value)
                inst[key] = value

        if self._extra:
            inst['extra'] = {key: parser.parse(self.context) for key, parser in self._extra.items()}

        ctx.pool[self.ref] = inst
        ctx.graph.append(inst)

        # Return only a reference to the parsed object to avoid circular data structures
        return self.ref<|MERGE_RESOLUTION|>--- conflicted
+++ resolved
@@ -33,48 +33,6 @@
         return super(ParserMeta, cls).__new__(cls, name, bases, attrs)
 
 
-<<<<<<< HEAD
-class Subparser:
-
-    @property
-    def model(self):
-        if self.field.many_to_many:
-            return self.field.rel.through
-        return self.field.rel.model
-
-    @property
-    def is_list(self):
-        return self.field.many_to_many
-
-    @property
-    def parser(self):
-        # Peek into the module where all the parsers are being imported from
-        # and look for one matching out name
-        # TODO Add a way to explictly declare the parser to be used. For more generic formats
-        if hasattr(self.parent.__class__, self.model.__name__):
-            return getattr(self.parent, self.model.__name__)
-        return getattr(__import__(self.parent.__module__, fromlist=(self.model.__name__,)), self.model.__name__)
-
-    def __init__(self, field, parent, context):
-        self.field = field
-        self.parent = parent
-        self.context = context
-
-    def resolve(self):
-        prev, ctx.parent = ctx.parent, self.context
-
-        if self.is_list:
-            ret = [self.parser(v).parse() for v in self.context or []]
-        else:
-            ret = self.parser(self.context).parse()
-
-        # Reset the parent to avoid leaking into other parsers
-        ctx.parent = prev
-        return ret
-
-
-=======
->>>>>>> ea5be62f
 class Parser(metaclass=ParserMeta):
 
     @classmethod
