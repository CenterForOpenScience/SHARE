import logging
import datetime

from django.conf import settings

from furl import furl

from share.harvest import BaseHarvester


QA_TAG = 'qatest'
logger = logging.getLogger(__name__)


class OSFHarvester(BaseHarvester):
    VERSION = 1

<<<<<<< HEAD
    def build_url(self, start_date, end_date, path, query_params):
        url = furl(settings.OSF_API_URL + path)
=======
    def build_url(self, start_date, end_date):
        # so prod SHARE doesn't get throttled
        if settings.OSF_BYPASS_THROTTLE_TOKEN:
            self.session.headers.update({'X-THROTTLE-TOKEN': settings.OSF_BYPASS_THROTTLE_TOKEN})

        url = furl(settings.OSF_API_URL + self.kwargs['path'])
>>>>>>> 8fa8ca1c
        url.args['page[size]'] = 100
        # url.args['filter[public]'] = 'true'
        # OSF turns dates into date @ midnight so we have to go ahead one more day
        url.args['filter[date_modified][gte]'] = start_date.date().isoformat()
        url.args['filter[date_modified][lte]'] = (end_date + datetime.timedelta(days=2)).date().isoformat()
        for param, value in (query_params or {}).items():
            url.args[param] = value
        return url

    def do_harvest(self, start_date, end_date, path, query_params=None, embed_attrs=None):
        return self.fetch_records(self.build_url(start_date, end_date, path, query_params), embed_attrs)

    def fetch_records(self, url, embed_attrs):
        while True:
            records, next_page = self.fetch_page(url)

            for record in records.json()['data']:
                if record['attributes'].get('tags') and QA_TAG in record['attributes']['tags']:
                    continue

                record = self.populate_embeds(record, embed_attrs)

                yield record['id'], record

            if not next_page:
                break

    def fetch_page(self, url, next_page=None):
        logger.debug('Making request to {}'.format(url.url))

        records = self.requests.get(url.url)

        if records.status_code // 100 != 2:
            raise ValueError('Malformed response ({}) from {}. Got {}'.format(records, url.url, records.content))

        next_page = records.json()['links'].get('next')
        next_page = furl(next_page) if next_page else None

        logger.debug('Found {} records.'.format(len(records.json()['data'])))

        return records, next_page

    def populate_embeds(self, record, embed_attrs):
        for attr, key in (embed_attrs or {}).items():
            embedded = record
            try:
                for key in key.split('.'):
                    embedded = embedded[key]
            except KeyError:
                logger.warning('Could not access attribute %s at %s', attr, key)
                continue

            logger.info('Populating embedded attribute "{}" for "{}"'.format(attr, record['id']))

            data = []
            url = furl(embedded).add(args={'page[size]': 100})

            while True:
                resp, url = self.fetch_page(url)
                data.extend(resp.json()['data'])

                if not url:
                    break

            record[attr] = data
        return record<|MERGE_RESOLUTION|>--- conflicted
+++ resolved
@@ -15,17 +15,12 @@
 class OSFHarvester(BaseHarvester):
     VERSION = 1
 
-<<<<<<< HEAD
     def build_url(self, start_date, end_date, path, query_params):
-        url = furl(settings.OSF_API_URL + path)
-=======
-    def build_url(self, start_date, end_date):
         # so prod SHARE doesn't get throttled
         if settings.OSF_BYPASS_THROTTLE_TOKEN:
             self.session.headers.update({'X-THROTTLE-TOKEN': settings.OSF_BYPASS_THROTTLE_TOKEN})
 
-        url = furl(settings.OSF_API_URL + self.kwargs['path'])
->>>>>>> 8fa8ca1c
+        url = furl(settings.OSF_API_URL + path)
         url.args['page[size]'] = 100
         # url.args['filter[public]'] = 'true'
         # OSF turns dates into date @ midnight so we have to go ahead one more day
