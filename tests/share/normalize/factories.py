--- conflicted
+++ resolved
@@ -252,13 +252,8 @@
 
 
 class AbstractWorkRelationFactory(TypedShareObjectFactory):
-<<<<<<< HEAD
-    subject = factory.SubFactory(AbstractCreativeWorkFactory)
-    related = factory.SubFactory(AbstractCreativeWorkFactory)
-=======
     related = factory.SubFactory(AbstractCreativeWorkFactory)
     subject = factory.SubFactory(AbstractCreativeWorkFactory)
->>>>>>> abcfa859
 
     class Meta:
         model = GraphNode
