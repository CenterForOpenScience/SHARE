--- conflicted
+++ resolved
@@ -2,7 +2,6 @@
 Quickstart
 ----------
 
-<<<<<<< HEAD
 SHARE Pipeline
 ^^^^^^^^^^^^^^
 THE SHARE Pipeline can be setup locally for testing and modifications.  Note: Kill any postgres process running before
@@ -24,14 +23,12 @@
 Switch into the share environment for the first time::
 
     workon share
-=======
 Note - These instructions are for getting up and running with the simplest steps possible and is good as more of a refresher --
 for more details, or getting started for the first time, please see the section on getting up and
 running on the :ref:`Harvesters and Normalizers section <harvesters-and-normalizers>`.
 
 
 THE SHARE Pipeline can be setup locally for testing and modifications.
->>>>>>> 757acd89
 
 Setup::
 
@@ -41,12 +38,11 @@
 
     pip install -r requirements.txt
 
-<<<<<<< HEAD
     docker-compose up -d rabbitmq postgres
 
-=======
+    // Or try:
     docker-compose up -d web
->>>>>>> 757acd89
+
     ./up.sh
 
 To run::
@@ -60,8 +56,8 @@
 
 To see a list of all providers, as well as their names for harvesting, visit https://staging-share.osf.io/api/providers/
 
-<<<<<<< HEAD
-For more information, see the section on Running and Creating Harvesters
+For more information, see the section on :ref:`Harvesters and Normalizers <harvesters-and-normalizers>`.
+
 
 sharepa
 ^^^^^^^
@@ -72,7 +68,4 @@
 
 Install sharepa by running::
 
-    pip install sharepa
-=======
-For more information, see the section on :ref:`Harvesters and Normalizers <harvesters-and-normalizers>`.
->>>>>>> 757acd89
+    pip install sharepa