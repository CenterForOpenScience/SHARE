--- conflicted
+++ resolved
@@ -155,11 +155,8 @@
     'providers.edu.vtech',
     'providers.edu.wash_state_u',
     'providers.edu.waynestate',
-<<<<<<< HEAD
     'providers.edu.wisconsin',
-=======
     'providers.edu.wm',
->>>>>>> 23cdb874
     'providers.edu.wustlopenscholarship',
     'providers.et.edu.addis_ababa',
     'providers.eu.econstor',
